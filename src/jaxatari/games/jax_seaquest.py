--- conflicted
+++ resolved
@@ -3079,19 +3079,13 @@
 
 
 class SeaquestRenderer(JAXGameRenderer):
-<<<<<<< HEAD
-    def __init__(self):
+    def __init__(self, consts=None):
         super().__init__()
         self.offset_length = len(PL_SUB_OFFSETS)
         self.diver_offset_length = len(DIVER_OFFSETS)
         self.shark_offset_length = len(SHARK_OFFSETS)
         self.enemy_sub_offset_length = len(ENEMY_SUB_OFFSETS)
-=======
-
-    def __init__(self, consts=None):
-        super().__init__()
         self.consts = consts or SeaquestConstants()
->>>>>>> d8c84a92
 
     @partial(jax.jit, static_argnums=(0,))
     def render(self, state):
@@ -3110,12 +3104,8 @@
             state.player_x,
             state.player_y,
             frame_pl_sub,
-<<<<<<< HEAD
-            flip_horizontal=state.player_direction == FACE_LEFT,
+            flip_horizontal=state.player_direction == self.consts.FACE_LEFT,
             flip_offset=pl_sub_offset,
-=======
-            flip_horizontal=state.player_direction == self.consts.FACE_LEFT,
->>>>>>> d8c84a92
         )
         # Player torpedo
         frame_pl_torp = jr.get_sprite_frame(SPRITE_PL_TORP, state.step_counter)
@@ -3148,12 +3138,8 @@
                     diver_positions[i][0],
                     diver_positions[i][1],
                     frame_diver,
-<<<<<<< HEAD
-                    flip_horizontal=(diver_positions[i][2] == FACE_LEFT),
+                    flip_horizontal=(diver_positions[i][2] == self.consts.FACE_LEFT),
                     flip_offset=diver_offset,
-=======
-                    flip_horizontal=(diver_positions[i][2] == self.consts.FACE_LEFT),
->>>>>>> d8c84a92
                 ),
                 lambda r: r,
                 raster_base,
@@ -3175,12 +3161,8 @@
                     state.shark_positions[i][0],
                     state.shark_positions[i][1],
                     frame_shark,
-<<<<<<< HEAD
-                    flip_horizontal=(state.shark_positions[i][2] == FACE_LEFT),
+                    flip_horizontal=(state.shark_positions[i][2] == self.consts.FACE_LEFT),
                     flip_offset=shark_offset,
-=======
-                    flip_horizontal=(state.shark_positions[i][2] == self.consts.FACE_LEFT),
->>>>>>> d8c84a92
                 ),
                 lambda r: r,
                 raster_base,
@@ -3203,12 +3185,8 @@
                     state.sub_positions[i][0],
                     state.sub_positions[i][1],
                     frame_enemy_sub,
-<<<<<<< HEAD
-                    flip_horizontal=(state.sub_positions[i][2] == FACE_LEFT),
+                    flip_horizontal=(state.sub_positions[i][2] == self.consts.FACE_LEFT),
                     flip_offset=enemy_sub_offset,
-=======
-                    flip_horizontal=(state.sub_positions[i][2] == self.consts.FACE_LEFT),
->>>>>>> d8c84a92
                 ),
                 lambda r: r,
                 raster_base,
@@ -3227,12 +3205,8 @@
                     state.surface_sub_position[0],
                     state.surface_sub_position[1],
                     frame_enemy_sub,
-<<<<<<< HEAD
-                    flip_horizontal=(state.surface_sub_position[2] == FACE_LEFT),
+                    flip_horizontal=(state.surface_sub_position[2] == self.consts.FACE_LEFT),
                     flip_offset=enemy_sub_offset,
-=======
-                    flip_horizontal=(state.surface_sub_position[2] == self.consts.FACE_LEFT),
->>>>>>> d8c84a92
                 ),
                 lambda r: r,
                 raster_base,
