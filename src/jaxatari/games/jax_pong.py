--- conflicted
+++ resolved
@@ -617,18 +617,10 @@
         frame_ball = jr.get_sprite_frame(self.SPRITE_BALL, 0)
         raster = jr.render_at(raster, state.ball_x, state.ball_y, frame_ball)
 
-<<<<<<< HEAD
         # Direct wall rendering with HWC indexing
-        wall_color = jnp.array(WALL_COLOR, dtype=jnp.uint8)
-        # Top Wall: Full width (x=0 to WIDTH), y from WALL_TOP_Y to WALL_TOP_Y + WALL_TOP_HEIGHT
-        # Frame is (Height, Width, Channels) so we index as [y_range, x_range, :]
-        top_wall_y_start = WALL_TOP_Y
-        top_wall_y_end = WALL_TOP_Y + WALL_TOP_HEIGHT
-=======
         wall_color = jnp.array(self.consts.WALL_COLOR, dtype=jnp.uint8)
         top_wall_y_start = self.consts.WALL_TOP_Y
         top_wall_y_end = self.consts.WALL_TOP_Y + self.consts.WALL_TOP_HEIGHT
->>>>>>> d8c84a92
         raster = raster.at[top_wall_y_start:top_wall_y_end, :, :].set(wall_color)
 
         bottom_wall_y_start = self.consts.WALL_BOTTOM_Y
